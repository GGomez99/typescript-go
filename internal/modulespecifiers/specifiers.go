package modulespecifiers

import (
	"maps"
	"slices"
	"strings"

	"github.com/microsoft/typescript-go/internal/ast"
	"github.com/microsoft/typescript-go/internal/collections"
	"github.com/microsoft/typescript-go/internal/core"
	"github.com/microsoft/typescript-go/internal/debug"
	"github.com/microsoft/typescript-go/internal/module"
	"github.com/microsoft/typescript-go/internal/outputpaths"
	"github.com/microsoft/typescript-go/internal/packagejson"
	"github.com/microsoft/typescript-go/internal/pnp"
	"github.com/microsoft/typescript-go/internal/stringutil"
	"github.com/microsoft/typescript-go/internal/tspath"
)

func GetModuleSpecifiers(
	moduleSymbol *ast.Symbol,
	checker CheckerShape,
	compilerOptions *core.CompilerOptions,
	importingSourceFile SourceFileForSpecifierGeneration,
	host ModuleSpecifierGenerationHost,
	userPreferences UserPreferences,
	options ModuleSpecifierOptions,
	forAutoImports bool,
) []string {
	result, _ := GetModuleSpecifiersWithInfo(
		moduleSymbol,
		checker,
		compilerOptions,
		importingSourceFile,
		host,
		userPreferences,
		options,
		forAutoImports,
	)
	return result
}

func GetModuleSpecifiersWithInfo(
	moduleSymbol *ast.Symbol,
	checker CheckerShape,
	compilerOptions *core.CompilerOptions,
	importingSourceFile SourceFileForSpecifierGeneration,
	host ModuleSpecifierGenerationHost,
	userPreferences UserPreferences,
	options ModuleSpecifierOptions,
	forAutoImports bool,
) ([]string, ResultKind) {
	ambient := tryGetModuleNameFromAmbientModule(moduleSymbol, checker)
	if len(ambient) > 0 {
		// !!! todo forAutoImport
		return []string{ambient}, ResultKindAmbient
	}

	moduleSourceFile := ast.GetSourceFileOfModule(moduleSymbol)
	if moduleSourceFile == nil {
		return nil, ResultKindNone
	}

	modulePaths := getAllModulePathsWorker(
		getInfo(host.GetSourceOfProjectReferenceIfOutputIncluded(importingSourceFile), host),
		moduleSourceFile.FileName(),
		host,
		// compilerOptions,
		// options,
	)

	return computeModuleSpecifiers(
		modulePaths,
		compilerOptions,
		importingSourceFile,
		host,
		userPreferences,
		options,
		forAutoImports,
	)
}

func tryGetModuleNameFromAmbientModule(moduleSymbol *ast.Symbol, checker CheckerShape) string {
	for _, decl := range moduleSymbol.Declarations {
		if isNonGlobalAmbientModule(decl) && (!ast.IsModuleAugmentationExternal(decl) || !tspath.IsExternalModuleNameRelative(decl.Name().AsStringLiteral().Text)) {
			return decl.Name().AsStringLiteral().Text
		}
	}

	// the module could be a namespace, which is export through "export=" from an ambient module.
	/**
	 * declare module "m" {
	 *     namespace ns {
	 *         class c {}
	 *     }
	 *     export = ns;
	 * }
	 */
	// `import {c} from "m";` is valid, in which case, `moduleSymbol` is "ns", but the module name should be "m"
	for _, d := range moduleSymbol.Declarations {
		if !ast.IsModuleDeclaration(d) {
			continue
		}

		possibleContainer := ast.FindAncestor(d, isNonGlobalAmbientModule)
		if possibleContainer == nil || possibleContainer.Parent == nil || !ast.IsSourceFile(possibleContainer.Parent) {
			continue
		}

		sym, ok := possibleContainer.Symbol().Exports[ast.InternalSymbolNameExportEquals]
		if !ok || sym == nil {
			continue
		}
		exportAssignmentDecl := sym.ValueDeclaration
		if exportAssignmentDecl == nil || exportAssignmentDecl.Kind != ast.KindExportAssignment {
			continue
		}
		exportSymbol := checker.GetSymbolAtLocation(exportAssignmentDecl.Expression())
		if exportSymbol == nil {
			continue
		}
		if exportSymbol.Flags&ast.SymbolFlagsAlias != 0 {
			exportSymbol = checker.GetAliasedSymbol(exportSymbol)
		}
		// TODO: Possible strada bug - isn't this insufficient in the presence of merge symbols?
		if exportSymbol == d.Symbol() {
			return possibleContainer.Name().AsStringLiteral().Text
		}
	}
	return ""
}

type Info struct {
	UseCaseSensitiveFileNames bool
	ImportingSourceFileName   string
	SourceDirectory           string
}

func getInfo(
	importingSourceFileName string,
	host ModuleSpecifierGenerationHost,
) Info {
	sourceDirectory := tspath.GetDirectoryPath(importingSourceFileName)
	return Info{
		ImportingSourceFileName:   importingSourceFileName,
		SourceDirectory:           sourceDirectory,
		UseCaseSensitiveFileNames: host.UseCaseSensitiveFileNames(),
	}
}

func getAllModulePaths(
	info Info,
	importedFileName string,
	host ModuleSpecifierGenerationHost,
	compilerOptions *core.CompilerOptions,
	preferences UserPreferences,
	options ModuleSpecifierOptions,
) []ModulePath {
	// !!! use new cache model
	// importingFilePath := tspath.ToPath(info.ImportingSourceFileName, host.GetCurrentDirectory(), host.UseCaseSensitiveFileNames());
	// importedFilePath := tspath.ToPath(importedFileName, host.GetCurrentDirectory(), host.UseCaseSensitiveFileNames());
	// cache := host.getModuleSpecifierCache();
	// if (cache != nil) {
	//     cached := cache.get(importingFilePath, importedFilePath, preferences, options);
	//     if (cached.modulePaths) {return cached.modulePaths;}
	// }
	modulePaths := getAllModulePathsWorker(info, importedFileName, host) // , compilerOptions, options);
	// if (cache != nil) {
	//     cache.setModulePaths(importingFilePath, importedFilePath, preferences, options, modulePaths);
	// }
	return modulePaths
}

func getAllModulePathsWorker(
	info Info,
	importedFileName string,
	host ModuleSpecifierGenerationHost,
	// compilerOptions *core.CompilerOptions,
	// options ModuleSpecifierOptions,
) []ModulePath {
	// !!! TODO: Caches and symlink cache chicanery to support pulling in non-explicit package.json dep names
	// cache := host.GetModuleResolutionCache() // !!!
	// links := host.GetSymlinkCache() // !!!
	// if cache != nil && links != nil && !strings.Contains(info.ImportingSourceFileName, "/node_modules/") {
	//     // Debug.type<ModuleResolutionHost>(host); // !!!
	//     // Cache resolutions for all `dependencies` of the `package.json` context of the input file.
	//     // This should populate all the relevant symlinks in the symlink cache, and most, if not all, of these resolutions
	//     // should get (re)used.
	//     // const state = getTemporaryModuleResolutionState(cache.getPackageJsonInfoCache(), host, {});
	//     // const packageJson = getPackageScopeForPath(getDirectoryPath(info.importingSourceFileName), state);
	//     // if (packageJson) {
	//     //     const toResolve = getAllRuntimeDependencies(packageJson.contents.packageJsonContent);
	//     //     for (const depName of (toResolve || emptyArray)) {
	//     //         const resolved = resolveModuleName(depName, combinePaths(packageJson.packageDirectory, "package.json"), compilerOptions, host, cache, /*redirectedReference*/ undefined, options.overrideImportMode);
	//     //         links.setSymlinksFromResolution(resolved.resolvedModule);
	//     //     }
	//     // }
	// }

	allFileNames := make(map[string]ModulePath)
	paths := GetEachFileNameOfModule(info.ImportingSourceFileName, importedFileName, host, true)
	for _, p := range paths {
		allFileNames[p.FileName] = p
	}

	// Sort by paths closest to importing file Name directory
	sortedPaths := make([]ModulePath, 0, len(paths))
	for directory := info.SourceDirectory; len(allFileNames) != 0; {
		directoryStart := tspath.EnsureTrailingDirectorySeparator(directory)
		var pathsInDirectory []ModulePath
		for fileName, p := range allFileNames {
			if strings.HasPrefix(fileName, directoryStart) {
				pathsInDirectory = append(pathsInDirectory, p)
				delete(allFileNames, fileName)
			}
		}
		if len(pathsInDirectory) > 0 {
			slices.SortStableFunc(pathsInDirectory, comparePathsByRedirectAndNumberOfDirectorySeparators)
			sortedPaths = append(sortedPaths, pathsInDirectory...)
		}
		newDirectory := tspath.GetDirectoryPath(directory)
		if newDirectory == directory {
			break
		}
		directory = newDirectory
	}
	if len(allFileNames) > 0 {
		remainingPaths := slices.Collect(maps.Values(allFileNames))
		slices.SortStableFunc(remainingPaths, comparePathsByRedirectAndNumberOfDirectorySeparators)
		sortedPaths = append(sortedPaths, remainingPaths...)
	}
	return sortedPaths
}

func containsIgnoredPath(s string) bool {
	return strings.Contains(s, "/node_modules/.") ||
		strings.Contains(s, "/.git") ||
		strings.Contains(s, "/.#")
}

func ContainsNodeModules(s string) bool {
	return strings.Contains(s, "/node_modules/")
}

func GetEachFileNameOfModule(
	importingFileName string,
	importedFileName string,
	host ModuleSpecifierGenerationHost,
	preferSymlinks bool,
) []ModulePath {
	cwd := host.GetCurrentDirectory()
	importedPath := tspath.ToPath(importedFileName, cwd, host.UseCaseSensitiveFileNames())
	var referenceRedirect string
	outputAndReference := host.GetProjectReferenceFromSource(importedPath)
	if outputAndReference != nil && outputAndReference.OutputDts != "" {
		referenceRedirect = outputAndReference.OutputDts
	}

	redirects := host.GetRedirectTargets(importedPath)
	importedFileNames := make([]string, 0, 2+len(redirects))
	if len(referenceRedirect) > 0 {
		importedFileNames = append(importedFileNames, referenceRedirect)
	}
	importedFileNames = append(importedFileNames, importedFileName)
	importedFileNames = append(importedFileNames, redirects...)
	targets := core.Map(importedFileNames, func(f string) string { return tspath.GetNormalizedAbsolutePath(f, cwd) })
	shouldFilterIgnoredPaths := !core.Every(targets, containsIgnoredPath)

	results := make([]ModulePath, 0, 2)
	if !preferSymlinks {
		// Symlinks inside ignored paths are already filtered out of the symlink cache,
		// so we only need to remove them from the realpath filenames.
		for _, p := range targets {
			if !(shouldFilterIgnoredPaths && containsIgnoredPath(p)) {
				isInNodeModules := containsNodeModules(p)

				// TODO: understand what this change actually impacts
				if !isInNodeModules {
					pnpApi := pnp.GetPnpApi(p)
					if pnpApi != nil {
						fromLocator, _ := pnpApi.FindLocator(importingFileName)
						toLocator, _ := pnpApi.FindLocator(p)
						if fromLocator != nil && toLocator != nil && fromLocator.Name != toLocator.Name {
							isInNodeModules = true
						}
					}
				}

				results = append(results, ModulePath{
					FileName:        p,
<<<<<<< HEAD
					IsInNodeModules: isInNodeModules,
=======
					IsInNodeModules: ContainsNodeModules(p),
>>>>>>> e8a09209
					IsRedirect:      referenceRedirect == p,
				})
			}
		}
	}

	// !!! TODO: Symlink directory handling
	// const symlinkedDirectories = host.getSymlinkCache?.().getSymlinkedDirectoriesByRealpath();
	// const fullImportedFileName = getNormalizedAbsolutePath(importedFileName, cwd);
	// const result = symlinkedDirectories && forEachAncestorDirectoryStoppingAtGlobalCache(
	//     host,
	//     getDirectoryPath(fullImportedFileName),
	//     realPathDirectory => {
	//         const symlinkDirectories = symlinkedDirectories.get(ensureTrailingDirectorySeparator(toPath(realPathDirectory, cwd, getCanonicalFileName)));
	//         if (!symlinkDirectories) return undefined; // Continue to ancestor directory

	//         // Don't want to a package to globally import from itself (importNameCodeFix_symlink_own_package.ts)
	//         if (startsWithDirectory(importingFileName, realPathDirectory, getCanonicalFileName)) {
	//             return false; // Stop search, each ancestor directory will also hit this condition
	//         }

	//         return forEach(targets, target => {
	//             if (!startsWithDirectory(target, realPathDirectory, getCanonicalFileName)) {
	//                 return;
	//             }

	//             const relative = getRelativePathFromDirectory(realPathDirectory, target, getCanonicalFileName);
	//             for (const symlinkDirectory of symlinkDirectories) {
	//                 const option = resolvePath(symlinkDirectory, relative);
	//                 const result = cb(option, target === referenceRedirect);
	//                 shouldFilterIgnoredPaths = true; // We found a non-ignored path in symlinks, so we can reject ignored-path realpaths
	//                 if (result) return result;
	//             }
	//         });
	//     },
	// );

	if preferSymlinks {
		for _, p := range targets {
			if !(shouldFilterIgnoredPaths && containsIgnoredPath(p)) {
				results = append(results, ModulePath{
					FileName:        p,
					IsInNodeModules: ContainsNodeModules(p),
					IsRedirect:      referenceRedirect == p,
				})
			}
		}
	}

	return results
}

func computeModuleSpecifiers(
	modulePaths []ModulePath,
	compilerOptions *core.CompilerOptions,
	importingSourceFile SourceFileForSpecifierGeneration,
	host ModuleSpecifierGenerationHost,
	userPreferences UserPreferences,
	options ModuleSpecifierOptions,
	forAutoImport bool,
) ([]string, ResultKind) {
	info := getInfo(importingSourceFile.FileName(), host)
	preferences := getModuleSpecifierPreferences(userPreferences, host, compilerOptions, importingSourceFile, "")

	var existingSpecifier string
	for _, modulePath := range modulePaths {
		targetPath := tspath.ToPath(modulePath.FileName, host.GetCurrentDirectory(), info.UseCaseSensitiveFileNames)
		var existingImport *ast.StringLiteralLike
		for _, importSpecifier := range importingSourceFile.Imports() {
			resolvedModule := host.GetResolvedModuleFromModuleSpecifier(importingSourceFile, importSpecifier)
			if resolvedModule.IsResolved() && tspath.ToPath(resolvedModule.ResolvedFileName, host.GetCurrentDirectory(), info.UseCaseSensitiveFileNames) == targetPath {
				existingImport = importSpecifier
				break
			}
		}
		if existingImport != nil {
			if preferences.relativePreference == RelativePreferenceNonRelative && tspath.PathIsRelative(existingImport.Text()) {
				// If the preference is for non-relative and the module specifier is relative, ignore it
				continue
			}
			existingMode := host.GetModeForUsageLocation(importingSourceFile, existingImport)
			targetMode := options.OverrideImportMode
			if targetMode == core.ResolutionModeNone {
				targetMode = host.GetDefaultResolutionModeForFile(importingSourceFile)
			}
			if existingMode != targetMode && existingMode != core.ResolutionModeNone && targetMode != core.ResolutionModeNone {
				// If the candidate import mode doesn't match the mode we're generating for, don't consider it
				continue
			}
			existingSpecifier = existingImport.Text()
			break
		}
	}

	if existingSpecifier != "" {
		return []string{existingSpecifier}, ResultKindNone
	}

	importedFileIsInNodeModules := core.Some(modulePaths, func(p ModulePath) bool { return p.IsInNodeModules })

	// Module specifier priority:
	//   1. "Bare package specifiers" (e.g. "@foo/bar") resulting from a path through node_modules to a package.json's "types" entry
	//   2. Specifiers generated using "paths" from tsconfig
	//   3. Non-relative specfiers resulting from a path through node_modules (e.g. "@foo/bar/path/to/file")
	//   4. Relative paths
	var pathsSpecifiers []string
	var redirectPathsSpecifiers []string
	var nodeModulesSpecifiers []string
	var relativeSpecifiers []string

	for _, modulePath := range modulePaths {
		var specifier string
		if modulePath.IsInNodeModules {
			specifier = tryGetModuleNameAsNodeModule(modulePath, info, importingSourceFile, host, compilerOptions, userPreferences /*packageNameOnly*/, false, options.OverrideImportMode)
		}
		if len(specifier) > 0 && !(forAutoImport && isExcludedByRegex(specifier, preferences.excludeRegexes)) {
			nodeModulesSpecifiers = append(nodeModulesSpecifiers, specifier)
			if modulePath.IsRedirect {
				// If we got a specifier for a redirect, it was a bare package specifier (e.g. "@foo/bar",
				// not "@foo/bar/path/to/file"). No other specifier will be this good, so stop looking.
				return nodeModulesSpecifiers, ResultKindNodeModules
			}
		}

		importMode := options.OverrideImportMode
		if importMode == core.ResolutionModeNone {
			importMode = host.GetDefaultResolutionModeForFile(importingSourceFile)
		}
		local := getLocalModuleSpecifier(
			modulePath.FileName,
			info,
			compilerOptions,
			host,
			importMode,
			preferences,
			/*pathsOnly*/ modulePath.IsRedirect || len(specifier) > 0,
		)
		if len(local) == 0 || forAutoImport && isExcludedByRegex(local, preferences.excludeRegexes) {
			continue
		}
		if modulePath.IsRedirect {
			redirectPathsSpecifiers = append(redirectPathsSpecifiers, local)
		} else if PathIsBareSpecifier(local) {
			if ContainsNodeModules(local) {
				// We could be in this branch due to inappropriate use of `baseUrl`, not intentional `paths`
				// usage. It's impossible to reason about where to prioritize baseUrl-generated module
				// specifiers, but if they contain `/node_modules/`, they're going to trigger a portability
				// error, so *at least* don't prioritize those.
				relativeSpecifiers = append(relativeSpecifiers, local)
			} else {
				pathsSpecifiers = append(pathsSpecifiers, local)
			}
		} else if forAutoImport || !importedFileIsInNodeModules || modulePath.IsInNodeModules {
			// Why this extra conditional, not just an `else`? If some path to the file contained
			// 'node_modules', but we can't create a non-relative specifier (e.g. "@foo/bar/path/to/file"),
			// that means we had to go through a *sibling's* node_modules, not one we can access directly.
			// If some path to the file was in node_modules but another was not, this likely indicates that
			// we have a monorepo structure with symlinks. In this case, the non-nodeModules path is
			// probably the realpath, e.g. "../bar/path/to/file", but a relative path to another package
			// in a monorepo is probably not portable. So, the module specifier we actually go with will be
			// the relative path through node_modules, so that the declaration emitter can produce a
			// portability error. (See declarationEmitReexportedSymlinkReference3)
			relativeSpecifiers = append(relativeSpecifiers, local)
		}
	}

	if len(pathsSpecifiers) > 0 {
		return pathsSpecifiers, ResultKindPaths
	}
	if len(redirectPathsSpecifiers) > 0 {
		return redirectPathsSpecifiers, ResultKindRedirect
	}
	if len(nodeModulesSpecifiers) > 0 {
		return nodeModulesSpecifiers, ResultKindNodeModules
	}
	return relativeSpecifiers, ResultKindRelative
}

func getLocalModuleSpecifier(
	moduleFileName string,
	info Info,
	compilerOptions *core.CompilerOptions,
	host ModuleSpecifierGenerationHost,
	importMode core.ResolutionMode,
	preferences ModuleSpecifierPreferences,
	pathsOnly bool,
) string {
	paths := compilerOptions.Paths
	rootDirs := compilerOptions.RootDirs

	if pathsOnly && paths == nil {
		return ""
	}

	sourceDirectory := info.SourceDirectory

	allowedEndings := preferences.getAllowedEndingsInPreferredOrder(importMode)
	var relativePath string
	if len(rootDirs) > 0 {
		relativePath = tryGetModuleNameFromRootDirs(rootDirs, moduleFileName, sourceDirectory, allowedEndings, compilerOptions, host)
	}
	if len(relativePath) == 0 {
		relativePath = processEnding(ensurePathIsNonModuleName(tspath.GetRelativePathFromDirectory(sourceDirectory, moduleFileName, tspath.ComparePathsOptions{
			UseCaseSensitiveFileNames: host.UseCaseSensitiveFileNames(),
			CurrentDirectory:          host.GetCurrentDirectory(),
		})), allowedEndings, compilerOptions, host)
	}

	root := compilerOptions.GetPathsBasePath(host.GetCurrentDirectory())
	baseDirectory := tspath.GetNormalizedAbsolutePath(root, host.GetCurrentDirectory())
	relativeToBaseUrl := getRelativePathIfInSameVolume(moduleFileName, baseDirectory, host.UseCaseSensitiveFileNames())
	if len(relativeToBaseUrl) == 0 {
		if pathsOnly {
			return ""
		}
		return relativePath
	}

	var fromPackageJsonImports string
	if !pathsOnly {
		fromPackageJsonImports = tryGetModuleNameFromPackageJsonImports(
			moduleFileName,
			sourceDirectory,
			compilerOptions,
			host,
			importMode,
			prefersTsExtension(allowedEndings),
		)
	}

	var fromPaths string
	if (pathsOnly || len(fromPackageJsonImports) == 0) && paths != nil {
		fromPaths = tryGetModuleNameFromPaths(
			relativeToBaseUrl,
			paths,
			allowedEndings,
			baseDirectory,
			host,
			compilerOptions,
		)
	}

	if pathsOnly {
		return fromPaths
	}

	var maybeNonRelative string
	if len(fromPackageJsonImports) > 0 {
		maybeNonRelative = fromPackageJsonImports
	} else {
		maybeNonRelative = fromPaths
	}
	if len(maybeNonRelative) == 0 {
		return relativePath
	}

	relativeIsExcluded := isExcludedByRegex(relativePath, preferences.excludeRegexes)
	nonRelativeIsExcluded := isExcludedByRegex(maybeNonRelative, preferences.excludeRegexes)
	if !relativeIsExcluded && nonRelativeIsExcluded {
		return relativePath
	}
	if relativeIsExcluded && !nonRelativeIsExcluded {
		return maybeNonRelative
	}

	if preferences.relativePreference == RelativePreferenceNonRelative && !tspath.PathIsRelative(maybeNonRelative) {
		return maybeNonRelative
	}

	if preferences.relativePreference == RelativePreferenceExternalNonRelative && !tspath.PathIsRelative(maybeNonRelative) {
		var projectDirectory tspath.Path
		if len(compilerOptions.ConfigFilePath) > 0 {
			projectDirectory = tspath.ToPath(compilerOptions.ConfigFilePath, host.GetCurrentDirectory(), host.UseCaseSensitiveFileNames())
		} else {
			projectDirectory = tspath.ToPath(host.GetCurrentDirectory(), host.GetCurrentDirectory(), host.UseCaseSensitiveFileNames())
		}
		canonicalSourceDirectory := tspath.ToPath(sourceDirectory, host.GetCurrentDirectory(), host.UseCaseSensitiveFileNames())
		modulePath := tspath.ToPath(moduleFileName, string(projectDirectory), host.UseCaseSensitiveFileNames())

		sourceIsInternal := strings.HasPrefix(string(canonicalSourceDirectory), string(projectDirectory))
		targetIsInternal := strings.HasPrefix(string(modulePath), string(projectDirectory))
		if sourceIsInternal && !targetIsInternal || !sourceIsInternal && targetIsInternal {
			// 1. The import path crosses the boundary of the tsconfig.json-containing directory.
			//
			//      src/
			//        tsconfig.json
			//        index.ts -------
			//      lib/              | (path crosses tsconfig.json)
			//        imported.ts <---
			//
			return maybeNonRelative
		}

		nearestTargetPackageJson := host.GetNearestAncestorDirectoryWithPackageJson(tspath.GetDirectoryPath(string(modulePath)))
		nearestSourcePackageJson := host.GetNearestAncestorDirectoryWithPackageJson(sourceDirectory)

		if !packageJsonPathsAreEqual(nearestTargetPackageJson, nearestSourcePackageJson, tspath.ComparePathsOptions{
			UseCaseSensitiveFileNames: host.UseCaseSensitiveFileNames(),
			CurrentDirectory:          host.GetCurrentDirectory(),
		}) {
			// 2. The importing and imported files are part of different packages.
			//
			//      packages/a/
			//        package.json
			//        index.ts --------
			//      packages/b/        | (path crosses package.json)
			//        package.json     |
			//        component.ts <---
			//
			return maybeNonRelative
		}
	}

	// Prefer a relative import over a baseUrl import if it has fewer components.
	if isPathRelativeToParent(maybeNonRelative) || strings.Count(relativePath, "/") < strings.Count(maybeNonRelative, "/") {
		return relativePath
	}
	return maybeNonRelative
}

func processEnding(
	fileName string,
	allowedEndings []ModuleSpecifierEnding,
	options *core.CompilerOptions,
	host ModuleSpecifierGenerationHost,
) string {
	if tspath.FileExtensionIsOneOf(fileName, []string{tspath.ExtensionJson, tspath.ExtensionMjs, tspath.ExtensionCjs}) {
		return fileName
	}

	noExtension := tspath.RemoveFileExtension(fileName)
	if fileName == noExtension {
		return fileName
	}

	jsPriority := slices.Index(allowedEndings, ModuleSpecifierEndingJsExtension)
	tsPriority := slices.Index(allowedEndings, ModuleSpecifierEndingTsExtension)
	if tspath.FileExtensionIsOneOf(fileName, []string{tspath.ExtensionMts, tspath.ExtensionCts}) && tsPriority < jsPriority {
		return fileName
	}
	if tspath.FileExtensionIsOneOf(fileName, []string{tspath.ExtensionDmts, tspath.ExtensionMts, tspath.ExtensionDcts, tspath.ExtensionCts}) {
		inputExt := tspath.GetDeclarationFileExtension(fileName)
		ext := getJsExtensionForDeclarationFileExtension(inputExt)
		return tspath.RemoveExtension(fileName, inputExt) + ext
	}

	switch allowedEndings[0] {
	case ModuleSpecifierEndingMinimal:
		withoutIndex := strings.TrimSuffix(noExtension, "/index")
		if host != nil && withoutIndex != noExtension && tryGetAnyFileFromPath(host, withoutIndex) {
			// Can't remove index if there's a file by the same name as the directory.
			// Probably more callers should pass `host` so we can determine this?
			return noExtension
		}
		return withoutIndex
	case ModuleSpecifierEndingIndex:
		return noExtension
	case ModuleSpecifierEndingJsExtension:
		return noExtension + getJSExtensionForFile(fileName, options)
	case ModuleSpecifierEndingTsExtension:
		// declaration files are already handled first with a remap back to input js paths,
		// and mjs/cjs/json are already singled out,
		// so we know fileName has to be either an input .js or .ts path already
		// TODO: possible dead code in strada in this branch to do with declaration file name handling
		return fileName
	default:
		debug.AssertNever(allowedEndings[0])
		return ""
	}
}

func tryGetModuleNameFromRootDirs(
	rootDirs []string,
	moduleFileName string,
	sourceDirectory string,
	allowedEndings []ModuleSpecifierEnding,
	compilerOptions *core.CompilerOptions,
	host ModuleSpecifierGenerationHost,
) string {
	normalizedTargetPaths := getPathsRelativeToRootDirs(moduleFileName, rootDirs, host.UseCaseSensitiveFileNames())
	if len(normalizedTargetPaths) == 0 {
		return ""
	}

	normalizedSourcePaths := getPathsRelativeToRootDirs(sourceDirectory, rootDirs, host.UseCaseSensitiveFileNames())
	var shortest string
	var shortestSepCount int
	for _, sourcePath := range normalizedSourcePaths {
		for _, targetPath := range normalizedTargetPaths {
			candidate := ensurePathIsNonModuleName(tspath.GetRelativePathFromDirectory(sourcePath, targetPath, tspath.ComparePathsOptions{
				UseCaseSensitiveFileNames: host.UseCaseSensitiveFileNames(),
				CurrentDirectory:          host.GetCurrentDirectory(),
			}))
			candidateSepCount := strings.Count(candidate, "/")
			if len(shortest) == 0 || candidateSepCount < shortestSepCount {
				shortest = candidate
				shortestSepCount = candidateSepCount
			}
		}
	}

	if len(shortest) == 0 {
		return ""
	}
	return processEnding(shortest, allowedEndings, compilerOptions, host)
}

func tryGetModuleNameAsNodeModule(
	pathObj ModulePath,
	info Info,
	importingSourceFile SourceFileForSpecifierGeneration,
	host ModuleSpecifierGenerationHost,
	options *core.CompilerOptions,
	userPreferences UserPreferences,
	packageNameOnly bool,
	overrideMode core.ResolutionMode,
) string {
<<<<<<< HEAD
	parts := getNodeModulePathParts(pathObj.FileName)

	// TODO understand what feature this part impacts
	pnpPackageName := ""

	pnpApi := pnp.GetPnpApi(importingSourceFile.FileName())
	if pnpApi != nil {
		fromLocator, _ := pnpApi.FindLocator(importingSourceFile.FileName())
		toLocator, _ := pnpApi.FindLocator(pathObj.FileName)

		// Don't use the package name when the imported file is inside
		// the source directory (prefer a relative path instead)
		if fromLocator == toLocator {
			return ""
		}

		if fromLocator != nil && toLocator != nil {
			fromInfo := pnpApi.GetPackage(fromLocator)

			useToLocator := false

			for i := range fromInfo.PackageDependencies {
				isAlias := fromInfo.PackageDependencies[i].IsAlias()
				if isAlias && fromInfo.PackageDependencies[i].AliasName == toLocator.Name && fromInfo.PackageDependencies[i].Reference == toLocator.Reference {
					useToLocator = true
					break
				} else if fromInfo.PackageDependencies[i].Ident == toLocator.Name && fromInfo.PackageDependencies[i].Reference == toLocator.Reference {
					useToLocator = true
					break
				}
			}

			if useToLocator {
				pnpPackageName = toLocator.Name
			}
		}

		if parts != nil {
			toInfo := pnpApi.GetPackage(toLocator)
			parts = &NodeModulePathParts{
				TopLevelNodeModulesIndex: -1,
				TopLevelPackageNameIndex: -1,
				// The last character from packageLocation is the trailing "/", we want to point to it
				PackageRootIndex: len(toInfo.PackageLocation) - 1,
				FileNameIndex:    strings.LastIndex(pathObj.FileName, "/"),
			}
		}
	}

=======
	parts := GetNodeModulePathParts(pathObj.FileName)
>>>>>>> e8a09209
	if parts == nil {
		return ""
	}

	// Simplify the full file path to something that can be resolved by Node.
	preferences := getModuleSpecifierPreferences(userPreferences, host, options, importingSourceFile, "")
	allowedEndings := preferences.getAllowedEndingsInPreferredOrder(core.ResolutionModeNone)

	caseSensitive := host.UseCaseSensitiveFileNames()
	moduleSpecifier := pathObj.FileName
	isPackageRootPath := false
	if !packageNameOnly {
		packageRootIndex := parts.PackageRootIndex
		var moduleFileName string
		for true {
			// If the module could be imported by a directory name, use that directory's name
			pkgJsonResults := tryDirectoryWithPackageJson(
				*parts,
				pathObj,
				importingSourceFile,
				host,
				overrideMode,
				options,
				allowedEndings,
				pnpPackageName,
			)
			moduleFileToTry := pkgJsonResults.moduleFileToTry
			packageRootPath := pkgJsonResults.packageRootPath
			blockedByExports := pkgJsonResults.blockedByExports
			verbatimFromExports := pkgJsonResults.verbatimFromExports
			if blockedByExports {
				return "" // File is under this package.json, but is not publicly exported - there's no way to name it via `node_modules` resolution
			}
			if verbatimFromExports {
				return moduleFileToTry
			}
			//}
			if len(packageRootPath) > 0 {
				moduleSpecifier = packageRootPath
				isPackageRootPath = true
				break
			}
			if len(moduleFileName) == 0 {
				moduleFileName = moduleFileToTry
			}
			// try with next level of directory
			packageRootIndex = core.IndexAfter(pathObj.FileName, "/", packageRootIndex+1)
			if packageRootIndex == -1 {
				moduleSpecifier = processEnding(moduleFileName, allowedEndings, options, host)
				break
			}
		}
	}

	if pathObj.IsRedirect && !isPackageRootPath {
		return ""
	}

	// If PnP is enabled the node_modules entries we'll get will always be relevant even if they
	// are located in a weird path apparently outside of the source directory
	if pnpApi == nil {
		globalTypingsCacheLocation := host.GetGlobalTypingsCacheLocation()
		// Get a path that's relative to node_modules or the importing file's path
		// if node_modules folder is in this folder or any of its parent folders, no need to keep it.
		pathToTopLevelNodeModules := moduleSpecifier[0:parts.TopLevelNodeModulesIndex]

		if !stringutil.HasPrefix(info.SourceDirectory, pathToTopLevelNodeModules, caseSensitive) || len(globalTypingsCacheLocation) > 0 && stringutil.HasPrefix(globalTypingsCacheLocation, pathToTopLevelNodeModules, caseSensitive) {
			return ""
		}
	}

	// If the module was found in @types, get the actual Node package name
	nodeModulesDirectoryName := moduleSpecifier[parts.TopLevelPackageNameIndex+1:]
<<<<<<< HEAD
	if pnpPackageName != "" {
		nodeModulesDirectoryName = pnpPackageName + moduleSpecifier[parts.PackageRootIndex:]
	}

	return getPackageNameFromTypesPackageName(nodeModulesDirectoryName)
=======
	return GetPackageNameFromTypesPackageName(nodeModulesDirectoryName)
>>>>>>> e8a09209
}

type pkgJsonDirAttemptResult struct {
	moduleFileToTry     string
	packageRootPath     string
	blockedByExports    bool
	verbatimFromExports bool
}

func tryDirectoryWithPackageJson(
	parts NodeModulePathParts,
	pathObj ModulePath,
	importingSourceFile SourceFileForSpecifierGeneration,
	host ModuleSpecifierGenerationHost,
	overrideMode core.ResolutionMode,
	options *core.CompilerOptions,
	allowedEndings []ModuleSpecifierEnding,
	pnpPackageName string,
) pkgJsonDirAttemptResult {
	rootIdx := parts.PackageRootIndex
	if rootIdx == -1 {
		rootIdx = len(pathObj.FileName) // TODO: possible strada bug? -1 in js slice removes characters from the end, in go it panics - js behavior seems unwanted here?
	}
	packageRootPath := pathObj.FileName[0:rootIdx]
	packageJsonPath := tspath.CombinePaths(packageRootPath, "package.json")
	moduleFileToTry := pathObj.FileName
	maybeBlockedByTypesVersions := false
	packageJson := host.GetPackageJsonInfo(packageJsonPath)
	if packageJson == nil {
		// No package.json exists; an index.js will still resolve as the package name
		fileName := moduleFileToTry[parts.PackageRootIndex+1:]
		if fileName == "index.d.ts" || fileName == "index.js" || fileName == "index.ts" || fileName == "index.tsx" {
			return pkgJsonDirAttemptResult{moduleFileToTry: moduleFileToTry, packageRootPath: packageRootPath}
		}
	}

	importMode := overrideMode
	if importMode == core.ResolutionModeNone {
		importMode = host.GetDefaultResolutionModeForFile(importingSourceFile)
	}

	var packageJsonContent *packagejson.PackageJson
	if packageJson != nil {
		packageJsonContent = packageJson.GetContents()
	}

	if options.GetResolvePackageJsonImports() {
		// The package name that we found in node_modules could be different from the package
		// name in the package.json content via url/filepath dependency specifiers. We need to
		// use the actual directory name, so don't look at `packageJsonContent.name` here.
		nodeModulesDirectoryName := packageRootPath[parts.TopLevelPackageNameIndex+1:]
<<<<<<< HEAD
		packageName := pnpPackageName
		if packageName == "" {
			packageName = getPackageNameFromTypesPackageName(nodeModulesDirectoryName)
		}
=======
		packageName := GetPackageNameFromTypesPackageName(nodeModulesDirectoryName)
>>>>>>> e8a09209
		conditions := module.GetConditions(options, importMode)

		var fromExports string
		if packageJsonContent != nil && packageJsonContent.Fields.Exports.Type != packagejson.JSONValueTypeNotPresent {
			fromExports = tryGetModuleNameFromExports(
				options,
				host,
				pathObj.FileName,
				packageRootPath,
				packageName,
				packageJsonContent.Fields.Exports,
				conditions,
			)
		}
		if len(fromExports) > 0 {
			return pkgJsonDirAttemptResult{
				moduleFileToTry:     fromExports,
				verbatimFromExports: true,
			}
		}
		if packageJsonContent != nil && packageJsonContent.Fields.Exports.Type != packagejson.JSONValueTypeNotPresent {
			return pkgJsonDirAttemptResult{
				moduleFileToTry:  pathObj.FileName,
				blockedByExports: true,
			}
		}
	}

	var versionPaths packagejson.VersionPaths
	if packageJsonContent != nil && packageJsonContent.TypesVersions.Type == packagejson.JSONValueTypeObject {
		versionPaths = packageJsonContent.GetVersionPaths(nil)
	}
	if versionPaths.GetPaths() != nil {
		subModuleName := pathObj.FileName[len(packageRootPath)+1:]
		fromPaths := tryGetModuleNameFromPaths(
			subModuleName,
			versionPaths.GetPaths(),
			allowedEndings,
			packageRootPath,
			host,
			options,
		)
		if len(fromPaths) == 0 {
			maybeBlockedByTypesVersions = true
		} else {
			moduleFileToTry = tspath.CombinePaths(packageRootPath, fromPaths)
		}
	}
	// If the file is the main module, it can be imported by the package name
	mainFileRelative := "index.js"
	if packageJsonContent != nil {
		if packageJsonContent.Typings.Valid {
			mainFileRelative = packageJsonContent.Typings.Value
		} else if packageJsonContent.Types.Valid {
			mainFileRelative = packageJsonContent.Types.Value
		} else if packageJsonContent.Main.Valid {
			mainFileRelative = packageJsonContent.Main.Value
		}
	}

	if len(mainFileRelative) > 0 && !(maybeBlockedByTypesVersions && module.MatchPatternOrExact(module.TryParsePatterns(versionPaths.GetPaths()), mainFileRelative) != core.Pattern{}) {
		// The 'main' file is also subject to mapping through typesVersions, and we couldn't come up with a path
		// explicitly through typesVersions, so if it matches a key in typesVersions now, it's not reachable.
		// (The only way this can happen is if some file in a package that's not resolvable from outside the
		// package got pulled into the program anyway, e.g. transitively through a file that *is* reachable. It
		// happens very easily in fourslash tests though, since every test file listed gets included. See
		// importNameCodeFix_typesVersions.ts for an example.)
		mainExportFile := tspath.ToPath(mainFileRelative, packageRootPath, host.UseCaseSensitiveFileNames())
		compareOpt := tspath.ComparePathsOptions{
			UseCaseSensitiveFileNames: host.UseCaseSensitiveFileNames(),
			CurrentDirectory:          host.GetCurrentDirectory(),
		}
		if tspath.ComparePaths(tspath.RemoveFileExtension(string(mainExportFile)), tspath.RemoveFileExtension(moduleFileToTry), compareOpt) == 0 {
			// ^ An arbitrary removal of file extension for this comparison is almost certainly wrong
			return pkgJsonDirAttemptResult{packageRootPath: packageRootPath, moduleFileToTry: moduleFileToTry}
		} else if packageJsonContent == nil || packageJsonContent.Type.Value != "module" &&
			!tspath.FileExtensionIsOneOf(moduleFileToTry, tspath.ExtensionsNotSupportingExtensionlessResolution) &&
			stringutil.HasPrefix(moduleFileToTry, string(mainExportFile), host.UseCaseSensitiveFileNames()) &&
			tspath.ComparePaths(tspath.GetDirectoryPath(moduleFileToTry), tspath.RemoveTrailingDirectorySeparator(string(mainExportFile)), compareOpt) == 0 &&
			tspath.RemoveFileExtension(tspath.GetBaseFileName(moduleFileToTry)) == "index" {
			// if mainExportFile is a directory, which contains moduleFileToTry, we just try index file
			// example mainExportFile: `pkg/lib` and moduleFileToTry: `pkg/lib/index`, we can use packageRootPath
			// but this behavior is deprecated for packages with "type": "module", so we only do this for packages without "type": "module"
			// and make sure that the extension on index.{???} is something that supports omitting the extension
			return pkgJsonDirAttemptResult{packageRootPath: packageRootPath, moduleFileToTry: moduleFileToTry}
		}
	}

	return pkgJsonDirAttemptResult{moduleFileToTry: moduleFileToTry}
}

func tryGetModuleNameFromExports(
	options *core.CompilerOptions,
	host ModuleSpecifierGenerationHost,
	targetFilePath string,
	packageDirectory string,
	packageName string,
	exports packagejson.ExportsOrImports,
	conditions []string,
) string {
	if exports.IsSubpaths() {
		// sub-mappings
		// 3 cases:
		// * directory mappings (legacyish, key ends with / (technically allows index/extension resolution under cjs mode))
		// * pattern mappings (contains a *)
		// * exact mappings (no *, does not end with /)
		for k, subk := range exports.AsObject().Entries() {
			subPackageName := tspath.GetNormalizedAbsolutePath(tspath.CombinePaths(packageName, k), "")
			mode := MatchingModeExact
			if strings.HasSuffix(k, "/") {
				mode = MatchingModeDirectory
			} else if strings.Contains(k, "*") {
				mode = MatchingModePattern
			}
			result := tryGetModuleNameFromExportsOrImports(options, host, targetFilePath, packageDirectory, subPackageName, subk, conditions, mode /*isImports*/, false /*preferTsExtension*/, false)
			if len(result) > 0 {
				return result
			}
		}
	}
	return tryGetModuleNameFromExportsOrImports(
		options,
		host,
		targetFilePath,
		packageDirectory,
		packageName,
		exports,
		conditions,
		MatchingModeExact,
		/*isImports*/ false,
		/*preferTsExtension*/ false,
	)
}

func tryGetModuleNameFromPackageJsonImports(
	moduleFileName string,
	sourceDirectory string,
	options *core.CompilerOptions,
	host ModuleSpecifierGenerationHost,
	importMode core.ResolutionMode,
	preferTsExtension bool,
) string {
	if !options.GetResolvePackageJsonImports() {
		return ""
	}

	ancestorDirectoryWithPackageJson := host.GetNearestAncestorDirectoryWithPackageJson(sourceDirectory)
	if len(ancestorDirectoryWithPackageJson) == 0 {
		return ""
	}
	packageJsonPath := tspath.CombinePaths(ancestorDirectoryWithPackageJson, "package.json")

	info := host.GetPackageJsonInfo(packageJsonPath)
	if info == nil {
		return ""
	}

	imports := info.GetContents().Fields.Imports
	switch imports.Type {
	case packagejson.JSONValueTypeNotPresent, packagejson.JSONValueTypeArray, packagejson.JSONValueTypeString:
		return "" // not present or invalid for imports
	case packagejson.JSONValueTypeObject:
		conditions := module.GetConditions(options, importMode)
		top := imports.AsObject()
		entries := top.Entries()
		for k, value := range entries {
			if !strings.HasPrefix(k, "#") || k == "#" || strings.HasPrefix(k, "#/") {
				continue // invalid imports entry
			}
			mode := MatchingModeExact
			if strings.HasSuffix(k, "/") {
				mode = MatchingModeDirectory
			} else if strings.Contains(k, "*") {
				mode = MatchingModePattern
			}
			result := tryGetModuleNameFromExportsOrImports(
				options,
				host,
				moduleFileName,
				ancestorDirectoryWithPackageJson,
				k,
				value,
				conditions,
				mode,
				true,
				preferTsExtension,
			)
			if len(result) > 0 {
				return result
			}
		}
	}

	return ""
}

type specPair struct {
	ending ModuleSpecifierEnding
	value  string
}

func tryGetModuleNameFromPaths(
	relativeToBaseUrl string,
	paths *collections.OrderedMap[string, []string],
	allowedEndings []ModuleSpecifierEnding,
	baseDirectory string,
	host ModuleSpecifierGenerationHost,
	compilerOptions *core.CompilerOptions,
) string {
	caseSensitive := host.UseCaseSensitiveFileNames()
	for key, values := range paths.Entries() {
		for _, patternText := range values {
			normalized := tspath.NormalizePath(patternText)
			pattern := getRelativePathIfInSameVolume(normalized, baseDirectory, caseSensitive)
			if len(pattern) == 0 {
				pattern = normalized
			}
			indexOfStar := strings.Index(pattern, "*")

			// In module resolution, if `pattern` itself has an extension, a file with that extension is looked up directly,
			// meaning a '.ts' or '.d.ts' extension is allowed to resolve. This is distinct from the case where a '*' substitution
			// causes a module specifier to have an extension, i.e. the extension comes from the module specifier in a JS/TS file
			// and matches the '*'. For example:
			//
			// Module Specifier      | Path Mapping (key: [pattern]) | Interpolation       | Resolution Action
			// ---------------------->------------------------------->--------------------->---------------------------------------------------------------
			// import "@app/foo"    -> "@app/*": ["./src/app/*.ts"] -> "./src/app/foo.ts" -> tryFile("./src/app/foo.ts") || [continue resolution algorithm]
			// import "@app/foo.ts" -> "@app/*": ["./src/app/*"]    -> "./src/app/foo.ts" -> [continue resolution algorithm]
			//
			// (https://github.com/microsoft/TypeScript/blob/ad4ded80e1d58f0bf36ac16bea71bc10d9f09895/src/compiler/moduleNameResolver.ts#L2509-L2516)
			//
			// The interpolation produced by both scenarios is identical, but only in the former, where the extension is encoded in
			// the path mapping rather than in the module specifier, will we prioritize a file lookup on the interpolation result.
			// (In fact, currently, the latter scenario will necessarily fail since no resolution mode recognizes '.ts' as a valid
			// extension for a module specifier.)
			//
			// Here, this means we need to be careful about whether we generate a match from the target filename (typically with a
			// .ts extension) or the possible relative module specifiers representing that file:
			//
			// Filename            | Relative Module Specifier Candidates         | Path Mapping                 | Filename Result    | Module Specifier Results
			// --------------------<----------------------------------------------<------------------------------<-------------------||----------------------------
			// dist/haha.d.ts      <- dist/haha, dist/haha.js                     <- "@app/*": ["./dist/*.d.ts"] <- @app/haha        || (none)
			// dist/haha.d.ts      <- dist/haha, dist/haha.js                     <- "@app/*": ["./dist/*"]      <- (none)           || @app/haha, @app/haha.js
			// dist/foo/index.d.ts <- dist/foo, dist/foo/index, dist/foo/index.js <- "@app/*": ["./dist/*.d.ts"] <- @app/foo/index   || (none)
			// dist/foo/index.d.ts <- dist/foo, dist/foo/index, dist/foo/index.js <- "@app/*": ["./dist/*"]      <- (none)           || @app/foo, @app/foo/index, @app/foo/index.js
			// dist/wow.js.js      <- dist/wow.js, dist/wow.js.js                 <- "@app/*": ["./dist/*.js"]   <- @app/wow.js      || @app/wow, @app/wow.js
			//
			// The "Filename Result" can be generated only if `pattern` has an extension. Care must be taken that the list of
			// relative module specifiers to run the interpolation (a) is actually valid for the module resolution mode, (b) takes
			// into account the existence of other files (e.g. 'dist/wow.js' cannot refer to 'dist/wow.js.js' if 'dist/wow.js'
			// exists) and (c) that they are ordered by preference. The last row shows that the filename result and module
			// specifier results are not mutually exclusive. Note that the filename result is a higher priority in module
			// resolution, but as long criteria (b) above is met, I don't think its result needs to be the highest priority result
			// in module specifier generation. I have included it last, as it's difficult to tell exactly where it should be
			// sorted among the others for a particular value of `importModuleSpecifierEnding`.

			var candidates []specPair
			for _, ending := range allowedEndings {
				result := processEnding(
					relativeToBaseUrl,
					[]ModuleSpecifierEnding{ending},
					compilerOptions,
					host,
				)
				candidates = append(candidates, specPair{
					ending: ending,
					value:  result,
				})
			}
			if len(tspath.TryGetExtensionFromPath(pattern)) > 0 {
				candidates = append(candidates, specPair{
					ending: ModuleSpecifierEndingJsExtension,
					value:  relativeToBaseUrl,
				})
			}

			if indexOfStar != -1 {
				prefix := pattern[0:indexOfStar]
				suffix := pattern[indexOfStar+1:]
				for _, c := range candidates {
					value := c.value
					if len(value) >= len(prefix)+len(suffix) &&
						stringutil.HasPrefix(value, prefix, caseSensitive) && // TODO: possible strada bug: these are not case-switched in strada
						stringutil.HasSuffix(value, suffix, caseSensitive) &&
						validateEnding(c, relativeToBaseUrl, compilerOptions, host) {
						matchedStar := value[len(prefix) : len(value)-len(suffix)]
						if !tspath.PathIsRelative(matchedStar) {
							return replaceFirstStar(key, matchedStar)
						}
					}
				}
			} else if core.Some(candidates, func(c specPair) bool { return c.ending != ModuleSpecifierEndingMinimal && pattern == c.value }) ||
				core.Some(candidates, func(c specPair) bool {
					return c.ending == ModuleSpecifierEndingMinimal && pattern == c.value && validateEnding(c, relativeToBaseUrl, compilerOptions, host)
				}) {
				return key
			}
		}
	}
	return ""
}

func validateEnding(c specPair, relativeToBaseUrl string, compilerOptions *core.CompilerOptions, host ModuleSpecifierGenerationHost) bool {
	// Optimization: `removeExtensionAndIndexPostFix` can query the file system (a good bit) if `ending` is `Minimal`, the basename
	// is 'index', and a `host` is provided. To avoid that until it's unavoidable, we ran the function with no `host` above. Only
	// here, after we've checked that the minimal ending is indeed a match (via the length and prefix/suffix checks / `some` calls),
	// do we check that the host-validated result is consistent with the answer we got before. If it's not, it falls back to the
	// `ModuleSpecifierEnding.Index` result, which should already be in the list of candidates if `Minimal` was. (Note: the assumption here is
	// that every module resolution mode that supports dropping extensions also supports dropping `/index`. Like literally
	// everything else in this file, this logic needs to be updated if that's not true in some future module resolution mode.)
	return c.ending != ModuleSpecifierEndingMinimal || c.value == processEnding(relativeToBaseUrl, []ModuleSpecifierEnding{c.ending}, compilerOptions, host)
}

func tryGetModuleNameFromExportsOrImports(
	options *core.CompilerOptions,
	host ModuleSpecifierGenerationHost,
	targetFilePath string,
	packageDirectory string,
	packageName string,
	exports packagejson.ExportsOrImports,
	conditions []string,
	mode MatchingMode,
	isImports bool,
	preferTsExtension bool,
) string {
	switch exports.Type {
	case packagejson.JSONValueTypeNotPresent:
		return ""
	case packagejson.JSONValueTypeString:
		strValue := exports.Value.(string)

		// possible strada bug? Always uses compilerOptions of the host project, not those applicable to the targeted package.json!
		var outputFile string
		var declarationFile string
		if isImports {
			outputFile = outputpaths.GetOutputJSFileNameWorker(targetFilePath, options, host)
			declarationFile = outputpaths.GetOutputDeclarationFileNameWorker(targetFilePath, options, host)
		}

		pathOrPattern := tspath.GetNormalizedAbsolutePath(tspath.CombinePaths(packageDirectory, strValue), "")
		var extensionSwappedTarget string
		if tspath.HasTSFileExtension(targetFilePath) {
			extensionSwappedTarget = tspath.RemoveFileExtension(targetFilePath) + tryGetJSExtensionForFile(targetFilePath, options)
		}
		canTryTsExtension := preferTsExtension && tspath.HasImplementationTSFileExtension(targetFilePath)

		compareOpts := tspath.ComparePathsOptions{
			UseCaseSensitiveFileNames: host.UseCaseSensitiveFileNames(),
			CurrentDirectory:          host.GetCurrentDirectory(),
		}

		switch mode {
		case MatchingModeExact:
			if len(extensionSwappedTarget) > 0 && tspath.ComparePaths(extensionSwappedTarget, pathOrPattern, compareOpts) == 0 ||
				tspath.ComparePaths(targetFilePath, pathOrPattern, compareOpts) == 0 ||
				len(outputFile) > 0 && tspath.ComparePaths(outputFile, pathOrPattern, compareOpts) == 0 ||
				len(declarationFile) > 0 && tspath.ComparePaths(declarationFile, pathOrPattern, compareOpts) == 0 {
				return packageName
			}
		case MatchingModeDirectory:
			if canTryTsExtension && tspath.ContainsPath(targetFilePath, pathOrPattern, compareOpts) {
				fragment := tspath.GetRelativePathFromDirectory(pathOrPattern, targetFilePath, compareOpts)
				return tspath.GetNormalizedAbsolutePath(tspath.CombinePaths(tspath.CombinePaths(packageName, strValue), fragment), "")
			}
			if len(extensionSwappedTarget) > 0 && tspath.ContainsPath(pathOrPattern, extensionSwappedTarget, compareOpts) {
				fragment := tspath.GetRelativePathFromDirectory(pathOrPattern, extensionSwappedTarget, compareOpts)
				return tspath.GetNormalizedAbsolutePath(tspath.CombinePaths(tspath.CombinePaths(packageName, strValue), fragment), "")
			}
			if !canTryTsExtension && tspath.ContainsPath(pathOrPattern, targetFilePath, compareOpts) {
				fragment := tspath.GetRelativePathFromDirectory(pathOrPattern, targetFilePath, compareOpts)
				return tspath.GetNormalizedAbsolutePath(tspath.CombinePaths(tspath.CombinePaths(packageName, strValue), fragment), "")
			}
			if len(outputFile) > 0 && tspath.ContainsPath(pathOrPattern, outputFile, compareOpts) {
				fragment := tspath.GetRelativePathFromDirectory(pathOrPattern, outputFile, compareOpts)
				return tspath.CombinePaths(packageName, fragment)
			}
			if len(declarationFile) > 0 && tspath.ContainsPath(pathOrPattern, declarationFile, compareOpts) {
				fragment := tspath.GetRelativePathFromDirectory(pathOrPattern, declarationFile, compareOpts)
				jsExtension := getJSExtensionForFile(declarationFile, options)
				fragmentWithJsExtension := tspath.ChangeExtension(fragment, jsExtension)
				return tspath.CombinePaths(packageName, fragmentWithJsExtension)
			}
		case MatchingModePattern:
			starPos := strings.Index(pathOrPattern, "*")
			leadingSlice := pathOrPattern[0:starPos]
			trailingSlice := pathOrPattern[starPos+1:]
			caseSensitive := host.UseCaseSensitiveFileNames()
			if canTryTsExtension && stringutil.HasPrefix(targetFilePath, leadingSlice, caseSensitive) && stringutil.HasSuffix(targetFilePath, trailingSlice, caseSensitive) {
				starReplacement := targetFilePath[len(leadingSlice) : len(targetFilePath)-len(trailingSlice)]
				return replaceFirstStar(packageName, starReplacement)
			}
			if len(extensionSwappedTarget) > 0 && stringutil.HasPrefix(extensionSwappedTarget, leadingSlice, caseSensitive) && stringutil.HasSuffix(extensionSwappedTarget, trailingSlice, caseSensitive) {
				starReplacement := extensionSwappedTarget[len(leadingSlice) : len(extensionSwappedTarget)-len(trailingSlice)]
				return replaceFirstStar(packageName, starReplacement)
			}
			if !canTryTsExtension && stringutil.HasPrefix(targetFilePath, leadingSlice, caseSensitive) && stringutil.HasSuffix(targetFilePath, trailingSlice, caseSensitive) {
				starReplacement := targetFilePath[len(leadingSlice) : len(targetFilePath)-len(trailingSlice)]
				return replaceFirstStar(packageName, starReplacement)
			}
			if len(outputFile) > 0 && stringutil.HasPrefix(outputFile, leadingSlice, caseSensitive) && stringutil.HasSuffix(outputFile, trailingSlice, caseSensitive) {
				starReplacement := outputFile[len(leadingSlice) : len(outputFile)-len(trailingSlice)]
				return replaceFirstStar(packageName, starReplacement)
			}
			if len(declarationFile) > 0 && stringutil.HasPrefix(declarationFile, leadingSlice, caseSensitive) && stringutil.HasSuffix(declarationFile, trailingSlice, caseSensitive) {
				starReplacement := declarationFile[len(leadingSlice) : len(declarationFile)-len(trailingSlice)]
				substituted := replaceFirstStar(packageName, starReplacement)
				jsExtension := tryGetJSExtensionForFile(declarationFile, options)
				if len(jsExtension) > 0 {
					return tspath.ChangeFullExtension(substituted, jsExtension)
				}
			}
		}
		return ""
	case packagejson.JSONValueTypeArray:
		arr := exports.AsArray()
		for _, e := range arr {
			result := tryGetModuleNameFromExportsOrImports(options, host, targetFilePath, packageDirectory, packageName, e, conditions, mode, isImports, preferTsExtension)
			if len(result) > 0 {
				return result
			}
		}
	case packagejson.JSONValueTypeObject:
		// conditional mapping
		obj := exports.AsObject()
		for key, value := range obj.Entries() {
			if key == "default" || slices.Contains(conditions, key) || isApplicableVersionedTypesKey(conditions, key) {
				result := tryGetModuleNameFromExportsOrImports(options, host, targetFilePath, packageDirectory, packageName, value, conditions, mode, isImports, preferTsExtension)
				if len(result) > 0 {
					return result
				}
			}
		}
	case packagejson.JSONValueTypeNull:
		return ""
	}
	return ""
}

// `importingSourceFile` and `importingSourceFileName`? Why not just use `importingSourceFile.path`?
// Because when this is called by the declaration emitter, `importingSourceFile` is the implementation
// file, but `importingSourceFileName` and `toFileName` refer to declaration files (the former to the
// one currently being produced; the latter to the one being imported). We need an implementation file
// just to get its `impliedNodeFormat` and to detect certain preferences from existing import module
// specifiers.
func GetModuleSpecifier(
	compilerOptions *core.CompilerOptions,
	host ModuleSpecifierGenerationHost,
	importingSourceFile *ast.SourceFile, // !!! | FutureSourceFile
	importingSourceFileName string,
	oldImportSpecifier string, // used only in updatingModuleSpecifier
	toFileName string,
	options ModuleSpecifierOptions,
) string {
	userPreferences := UserPreferences{}
	info := getInfo(importingSourceFileName, host)
	modulePaths := getAllModulePaths(info, toFileName, host, compilerOptions, userPreferences, options)
	preferences := getModuleSpecifierPreferences(userPreferences, host, compilerOptions, importingSourceFile, oldImportSpecifier)

	resolutionMode := options.OverrideImportMode
	if resolutionMode == core.ResolutionModeNone {
		resolutionMode = host.GetDefaultResolutionModeForFile(importingSourceFile)
	}

	for _, modulePath := range modulePaths {
		if firstDefined := tryGetModuleNameAsNodeModule(modulePath, info, importingSourceFile, host, compilerOptions, userPreferences, false /*packageNameOnly*/, options.OverrideImportMode); len(firstDefined) > 0 {
			return firstDefined
		} else if firstDefined := getLocalModuleSpecifier(toFileName, info, compilerOptions, host, resolutionMode, preferences, false); len(firstDefined) > 0 {
			return firstDefined
		}
	}
	return ""
}<|MERGE_RESOLUTION|>--- conflicted
+++ resolved
@@ -272,7 +272,7 @@
 		// so we only need to remove them from the realpath filenames.
 		for _, p := range targets {
 			if !(shouldFilterIgnoredPaths && containsIgnoredPath(p)) {
-				isInNodeModules := containsNodeModules(p)
+				isInNodeModules := ContainsNodeModules(p)
 
 				// TODO: understand what this change actually impacts
 				if !isInNodeModules {
@@ -288,11 +288,7 @@
 
 				results = append(results, ModulePath{
 					FileName:        p,
-<<<<<<< HEAD
 					IsInNodeModules: isInNodeModules,
-=======
-					IsInNodeModules: ContainsNodeModules(p),
->>>>>>> e8a09209
 					IsRedirect:      referenceRedirect == p,
 				})
 			}
@@ -710,8 +706,7 @@
 	packageNameOnly bool,
 	overrideMode core.ResolutionMode,
 ) string {
-<<<<<<< HEAD
-	parts := getNodeModulePathParts(pathObj.FileName)
+	parts := GetNodeModulePathParts(pathObj.FileName)
 
 	// TODO understand what feature this part impacts
 	pnpPackageName := ""
@@ -760,9 +755,6 @@
 		}
 	}
 
-=======
-	parts := GetNodeModulePathParts(pathObj.FileName)
->>>>>>> e8a09209
 	if parts == nil {
 		return ""
 	}
@@ -836,15 +828,11 @@
 
 	// If the module was found in @types, get the actual Node package name
 	nodeModulesDirectoryName := moduleSpecifier[parts.TopLevelPackageNameIndex+1:]
-<<<<<<< HEAD
 	if pnpPackageName != "" {
 		nodeModulesDirectoryName = pnpPackageName + moduleSpecifier[parts.PackageRootIndex:]
 	}
 
-	return getPackageNameFromTypesPackageName(nodeModulesDirectoryName)
-=======
 	return GetPackageNameFromTypesPackageName(nodeModulesDirectoryName)
->>>>>>> e8a09209
 }
 
 type pkgJsonDirAttemptResult struct {
@@ -896,14 +884,10 @@
 		// name in the package.json content via url/filepath dependency specifiers. We need to
 		// use the actual directory name, so don't look at `packageJsonContent.name` here.
 		nodeModulesDirectoryName := packageRootPath[parts.TopLevelPackageNameIndex+1:]
-<<<<<<< HEAD
 		packageName := pnpPackageName
 		if packageName == "" {
-			packageName = getPackageNameFromTypesPackageName(nodeModulesDirectoryName)
-		}
-=======
-		packageName := GetPackageNameFromTypesPackageName(nodeModulesDirectoryName)
->>>>>>> e8a09209
+			packageName = GetPackageNameFromTypesPackageName(nodeModulesDirectoryName)
+		}
 		conditions := module.GetConditions(options, importMode)
 
 		var fromExports string
